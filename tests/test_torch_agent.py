#!/usr/bin/env python3

# Copyright (c) Facebook, Inc. and its affiliates.
# This source code is licensed under the MIT license found in the
# LICENSE file in the root directory of this source tree.

"""Unit tests for TorchAgent."""

import unittest
from parlai.core.agents import Agent

from collections import deque

SKIP_TESTS = False
try:
    from parlai.core.torch_agent import TorchAgent, Output
    import torch
except ImportError:
    SKIP_TESTS = True


class MockDict(Agent):
    """Mock Dictionary Agent which just implements indexing and txt2vec."""

    null_token = '__null__'
    NULL_IDX = 0
    start_token = '__start__'
    BEG_IDX = 1001
    end_token = '__end__'
    END_IDX = 1002
    p1_token = '__p1__'
    P1_IDX = 2001
    p2_token = '__p2__'
    P2_IDX = 2002

    def __init__(self, opt, shared=None):
        """Initialize idx for incremental indexing."""
        self.idx = 0

    def __getitem__(self, key):
        """Return index of special token or return the token."""
        if key == self.null_token:
            return self.NULL_IDX
        elif key == self.start_token:
            return self.BEG_IDX
        elif key == self.end_token:
            return self.END_IDX
        elif key == self.p1_token:
            return self.P1_IDX
        elif key == self.p2_token:
            return self.P2_IDX
        else:
            self.idx += 1
            return self.idx

    def __setitem__(self, key, value):
        pass

    def add_cmdline_args(self, *args, **kwargs):
        """Add CLI args."""
        pass

    def txt2vec(self, txt):
        """Return index of special tokens or range from 1 for each token."""
        self.idx = 0
        return [self[tok] for tok in txt.split()]


class TorchAgent(TorchAgent):
    """Use MockDict instead of regular DictionaryAgent."""

    @staticmethod
    def dictionary_class():
        """Replace normal dictionary class with mock one."""
        return MockDict

    def train_step(self, batch):
        """Return confirmation of training."""
        return Output(['Training {}!'.format(i) for i in range(len(batch.text_vec))])

    def eval_step(self, batch):
        """Return confirmation of evaluation."""
        return Output(['Evaluating {}!'.format(i) for i in range(len(batch.text_vec))])


def get_agent(**kwargs):
    r"""
    Return opt-initialized agent.

    :param kwargs: any kwargs you want to set using parser.set_params(\*\*kwargs)
    """
    if 'no_cuda' not in kwargs:
        kwargs['no_cuda'] = True
    from parlai.core.params import ParlaiParser
    parser = ParlaiParser()
    TorchAgent.add_cmdline_args(parser)
    parser.set_params(**kwargs)
    opt = parser.parse_args(print_args=False)
    return TorchAgent(opt)


class TestTorchAgent(unittest.TestCase):
    """Basic tests on the util functions in TorchAgent."""

    def test_mock(self):
        """Just make sure we can instantiate a mock agent."""
        agent = get_agent()
        self.assertTrue(isinstance(agent.dict, MockDict))

    def test_share(self):
        """Make sure share works and shares dictionary."""
        agent = get_agent()
        shared = agent.share()
        self.assertTrue('dict' in shared)

    @unittest.skipIf(SKIP_TESTS, "Torch not installed.")
    def test__vectorize_text(self):
        """Test _vectorize_text and its different options."""
        agent = get_agent()
        text = "I'm sorry, Dave"

        # test add_start and add_end
        vec = agent._vectorize_text(text, add_start=False, add_end=False)
        self.assertEqual(len(vec), 3)
        self.assertEqual(vec.tolist(), [1, 2, 3])
        vec = agent._vectorize_text(text, add_start=True, add_end=False)
        self.assertEqual(len(vec), 4)
        self.assertEqual(vec.tolist(), [MockDict.BEG_IDX, 1, 2, 3])
        vec = agent._vectorize_text(text, add_start=False, add_end=True)
        self.assertEqual(len(vec), 4)
        self.assertEqual(vec.tolist(), [1, 2, 3, MockDict.END_IDX])
        vec = agent._vectorize_text(text, add_start=True, add_end=True)
        self.assertEqual(len(vec), 5)
        self.assertEqual(vec.tolist(), [MockDict.BEG_IDX, 1, 2, 3,
                                        MockDict.END_IDX])

        # now do it again with truncation=3
        vec = agent._vectorize_text(text, add_start=False, add_end=False,
                                    truncate=3)
        self.assertEqual(len(vec), 3)
        self.assertEqual(vec.tolist(), [1, 2, 3])
        vec = agent._vectorize_text(text, add_start=True, add_end=False,
                                    truncate=3)
        self.assertEqual(len(vec), 3)
        self.assertEqual(vec.tolist(), [1, 2, 3])
        vec = agent._vectorize_text(text, add_start=False, add_end=True,
                                    truncate=3)
        self.assertEqual(len(vec), 3)
        self.assertEqual(vec.tolist(), [2, 3, MockDict.END_IDX])
        vec = agent._vectorize_text(text, add_start=True, add_end=True,
                                    truncate=3)
        self.assertEqual(len(vec), 3)
        self.assertEqual(vec.tolist(), [2, 3, MockDict.END_IDX])

        # now do it again with truncation=2
        vec = agent._vectorize_text(text, add_start=False, add_end=False,
                                    truncate=2)
        self.assertEqual(len(vec), 2)
        self.assertEqual(vec.tolist(), [2, 3])
        vec = agent._vectorize_text(text, add_start=True, add_end=False,
                                    truncate=2)
        self.assertEqual(len(vec), 2)
        self.assertEqual(vec.tolist(), [2, 3])
        vec = agent._vectorize_text(text, add_start=False, add_end=True,
                                    truncate=2)
        self.assertEqual(len(vec), 2)
        self.assertEqual(vec.tolist(), [3, MockDict.END_IDX])
        vec = agent._vectorize_text(text, add_start=True, add_end=True,
                                    truncate=2)
        self.assertEqual(len(vec), 2)
        self.assertEqual(vec.tolist(), [3, MockDict.END_IDX])

        # now do it again with truncation=2, don't truncate_left
        vec = agent._vectorize_text(text, add_start=False, add_end=False,
                                    truncate=2, truncate_left=False)
        self.assertEqual(len(vec), 2)
        self.assertEqual(vec.tolist(), [1, 2])
        vec = agent._vectorize_text(text, add_start=True, add_end=False,
                                    truncate=2, truncate_left=False)
        self.assertEqual(len(vec), 2)
        self.assertEqual(vec.tolist(), [MockDict.BEG_IDX, 1])
        vec = agent._vectorize_text(text, add_start=False, add_end=True,
                                    truncate=2, truncate_left=False)
        self.assertEqual(len(vec), 2)
        self.assertEqual(vec.tolist(), [1, 2])
        vec = agent._vectorize_text(text, add_start=True, add_end=True,
                                    truncate=2, truncate_left=False)
        self.assertEqual(len(vec), 2)
        self.assertEqual(vec.tolist(), [MockDict.BEG_IDX, 1])

        # now do it again with truncation=3, don't truncate_left
        vec = agent._vectorize_text(text, add_start=False, add_end=False,
                                    truncate=3, truncate_left=False)
        self.assertEqual(len(vec), 3)
        self.assertEqual(vec.tolist(), [1, 2, 3])
        vec = agent._vectorize_text(text, add_start=True, add_end=False,
                                    truncate=3, truncate_left=False)
        self.assertEqual(len(vec), 3)
        self.assertEqual(vec.tolist(), [MockDict.BEG_IDX, 1, 2])
        vec = agent._vectorize_text(text, add_start=False, add_end=True,
                                    truncate=3, truncate_left=False)
        self.assertEqual(len(vec), 3)
        self.assertEqual(vec.tolist(), [1, 2, 3])
        vec = agent._vectorize_text(text, add_start=True, add_end=True,
                                    truncate=3, truncate_left=False)
        self.assertEqual(len(vec), 3)
        self.assertEqual(vec.tolist(), [MockDict.BEG_IDX, 1, 2])

    @unittest.skipIf(SKIP_TESTS, "Torch not installed.")
    def test__check_truncate(self):
        """Make sure we are truncating when needed."""
        agent = get_agent()
        inp = torch.LongTensor([1, 2, 3])
        self.assertEqual(agent._check_truncate(inp, None).tolist(), [1, 2, 3])
        self.assertEqual(agent._check_truncate(inp, 4).tolist(), [1, 2, 3])
        self.assertEqual(agent._check_truncate(inp, 3).tolist(), [1, 2, 3])
        self.assertEqual(agent._check_truncate(inp, 2).tolist(), [1, 2])
        self.assertEqual(agent._check_truncate(inp, 1).tolist(), [1])
        self.assertEqual(agent._check_truncate(inp, 0).tolist(), [])

    @unittest.skipIf(SKIP_TESTS, "Torch not installed.")
    def test_vectorize(self):
        """Test the vectorization of observations.

        Make sure they do not recompute results, and respect the different
        param options.
        """
        agent = get_agent()
        obs_labs = {'text': 'No. Try not.', 'labels': ['Do.', 'Do not.'],
                    'episode_done': True}
        obs_elabs = {'text': 'No. Try not.', 'eval_labels': ['Do.', 'Do not.'],
                     'episode_done': True}

        for obs in (obs_labs, obs_elabs):
            lab_key = 'labels' if 'labels' in obs else 'eval_labels'
            lab_vec = lab_key + '_vec'
            lab_chc = lab_key + '_choice'

            inp = obs.copy()
            # test add_start=True, add_end=True
            agent.history.reset()
            agent.history.update_history(inp)
            out = agent.vectorize(inp, agent.history, add_start=True,
                                  add_end=True)
            self.assertEqual(out['text_vec'].tolist(), [1, 2, 3])
            # note that label could be either label above
            self.assertEqual(out[lab_vec][0].item(), MockDict.BEG_IDX)
            self.assertEqual(out[lab_vec][1].item(), 1)
            self.assertEqual(out[lab_vec][-1].item(), MockDict.END_IDX)
            self.assertEqual(out[lab_chc][:2], 'Do')

            # test add_start=True, add_end=False
            inp = obs.copy()
            out = agent.vectorize(inp, agent.history, add_start=True,
                                  add_end=False)
            self.assertEqual(out['text_vec'].tolist(), [1, 2, 3])
            # note that label could be either label above
            self.assertEqual(out[lab_vec][0].item(), MockDict.BEG_IDX)
            self.assertNotEqual(out[lab_vec][-1].item(), MockDict.END_IDX)
            self.assertEqual(out[lab_chc][:2], 'Do')

            # test add_start=False, add_end=True
            inp = obs.copy()
            out = agent.vectorize(inp, agent.history, add_start=False,
                                  add_end=True)
            self.assertEqual(out['text_vec'].tolist(), [1, 2, 3])
            # note that label could be either label above
            self.assertNotEqual(out[lab_vec][0].item(), MockDict.BEG_IDX)
            self.assertEqual(out[lab_vec][-1].item(), MockDict.END_IDX)
            self.assertEqual(out[lab_chc][:2], 'Do')

            # test add_start=False, add_end=False
            inp = obs.copy()
            out = agent.vectorize(inp, agent.history, add_start=False,
                                  add_end=False)
            self.assertEqual(out['text_vec'].tolist(), [1, 2, 3])
            # note that label could be either label above
            self.assertNotEqual(out[lab_vec][0].item(), MockDict.BEG_IDX)
            self.assertNotEqual(out[lab_vec][-1].item(), MockDict.END_IDX)
            self.assertEqual(out[lab_chc][:2], 'Do')

            # test caching of tensors
            out_again = agent.vectorize(out, agent.history)
            # should have cached result from before
            self.assertIs(out['text_vec'], out_again['text_vec'])
            self.assertEqual(out['text_vec'].tolist(), [1, 2, 3])
            # next: should truncate cached result
            prev_vec = out['text_vec']
            out_again = agent.vectorize(out, agent.history,
                                        text_truncate=1)
            self.assertIsNot(prev_vec, out_again['text_vec'])
            self.assertEqual(out['text_vec'].tolist(), [3])

        # test split_lines
        agent = get_agent(split_lines=True)
        obs = {
            'text': 'Hello.\nMy name is Inogo Montoya.\n'
                    'You killed my father.\nPrepare to die.',
            'episode_done': True,
        }
        agent.history.update_history(obs)
        vecs = agent.history.get_history_vec_list()
        self.assertEqual(vecs,
                         [[1], [1, 2, 3, 4, 5], [1, 2, 3, 4], [1, 2, 3]])

        # check cache
        out_again = agent.vectorize(obs, agent.history)
        vecs = agent.history.get_history_vec_list()
        self.assertEqual(vecs,
                         [[1], [1, 2, 3, 4, 5], [1, 2, 3, 4], [1, 2, 3]])

    @unittest.skipIf(SKIP_TESTS, "Torch not installed.")
    def test_batchify(self):
        """Make sure the batchify function sets up the right fields."""
        agent = get_agent(rank_candidates=True)
        obs_labs = [
            {'text': 'It\'s only a flesh wound.',
             'labels': ['Yield!'],
             'episode_done': True},
            {'text': 'The needs of the many outweigh...',
             'labels': ['The needs of the few.'],
             'episode_done': True},
            {'text': 'Hello there.',
             'labels': ['General Kenobi.'],
             'episode_done': True},
        ]
        obs_elabs = [
            {'text': 'It\'s only a flesh wound.',
             'eval_labels': ['Yield!'],
             'episode_done': True},
            {'text': 'The needs of the many outweigh...',
             'eval_labels': ['The needs of the few.'],
             'episode_done': True},
            {'text': 'Hello there.',
             'eval_labels': ['General Kenobi.'],
             'episode_done': True},
        ]
        for obs_batch in (obs_labs, obs_elabs):
            lab_key = 'labels' if 'labels' in obs_batch[0] else 'eval_labels'

            # nothing has been vectorized yet so should be empty
            batch = agent.batchify(obs_batch)
            self.assertIsNone(batch.text_vec)
            self.assertIsNone(batch.text_lengths)
            self.assertIsNone(batch.label_vec)
            self.assertIsNone(batch.label_lengths)
            self.assertIsNone(batch.labels)
            self.assertIsNone(batch.valid_indices)
            self.assertIsNone(batch.candidates)
            self.assertIsNone(batch.candidate_vecs)
            self.assertIsNone(batch.image)

            obs_vecs = []
            for o in obs_batch:
                agent.history.reset()
                agent.history.update_history(o)
                obs_vecs.append(agent.vectorize(o, agent.history,
                                                add_start=False, add_end=False))

            # is_valid should map to nothing
            def is_valid(obs):
                return False
            agent.is_valid = is_valid

            batch = agent.batchify(obs_batch)
            self.assertIsNone(batch.text_vec)
            self.assertIsNone(batch.text_lengths)
            self.assertIsNone(batch.label_vec)
            self.assertIsNone(batch.label_lengths)
            self.assertIsNone(batch.labels)
            self.assertIsNone(batch.valid_indices)
            self.assertIsNone(batch.candidates)
            self.assertIsNone(batch.candidate_vecs)
            self.assertIsNone(batch.image)

            # is_valid should check for text_vec
            def is_valid(obs):
                return 'text_vec' in obs
            agent.is_valid = is_valid

            batch = agent.batchify(obs_vecs)
            # which fields were filled vs should be empty?
            self.assertIsNotNone(batch.text_vec)
            self.assertIsNotNone(batch.text_lengths)
            self.assertIsNotNone(batch.label_vec)
            self.assertIsNotNone(batch.label_lengths)
            self.assertIsNotNone(batch.labels)
            self.assertIsNotNone(batch.valid_indices)
            self.assertIsNone(batch.candidates)
            self.assertIsNone(batch.candidate_vecs)
            self.assertIsNone(batch.image)

            # contents of certain fields:
            self.assertEqual(batch.text_vec.tolist(),
                             [[1, 2, 3, 4, 5, 0],
                              [1, 2, 3, 4, 5, 6],
                              [1, 2, 0, 0, 0, 0]])
            self.assertEqual(batch.text_lengths, [5, 6, 2])
            self.assertEqual(batch.label_vec.tolist(),
                             [[1, 0, 0, 0, 0],
                              [1, 2, 3, 4, 5],
                              [1, 2, 0, 0, 0]])
            self.assertEqual(batch.label_lengths, [1, 5, 2])
            self.assertEqual(batch.labels, [o[lab_key][0] for o in obs_batch])
            self.assertEqual(list(batch.valid_indices), [0, 1, 2])

            # now sort the batch, make sure fields are in sorted order
            batch = agent.batchify(obs_vecs, sort=True)
            self.assertEqual(batch.text_vec.tolist(),
                             [[1, 2, 3, 4, 5, 6],
                              [1, 2, 3, 4, 5, 0],
                              [1, 2, 0, 0, 0, 0]])
            self.assertEqual(batch.text_lengths, [6, 5, 2])
            self.assertEqual(batch.label_vec.tolist(),
                             [[1, 2, 3, 4, 5],
                              [1, 0, 0, 0, 0],
                              [1, 2, 0, 0, 0]])
            self.assertEqual(batch.label_lengths, [5, 1, 2])
            labs = [o[lab_key][0] for o in obs_batch]
            self.assertEqual(batch.labels, [labs[i] for i in [1, 0, 2]])
            self.assertEqual(list(batch.valid_indices), [1, 0, 2])

            # now sort just on ys
            new_vecs = [vecs.copy() for vecs in obs_vecs]
            for vec in new_vecs:
                vec.pop('text')
                vec.pop('text_vec')

            def is_valid(obs):
                return 'labels_vec' in obs or 'eval_labels_vec' in obs
            agent.is_valid = is_valid

            batch = agent.batchify(new_vecs, sort=True)
            self.assertIsNone(batch.text_vec)
            self.assertIsNone(batch.text_lengths)
            self.assertIsNotNone(batch.label_vec)
            self.assertIsNotNone(batch.label_lengths)
            self.assertEqual(batch.label_vec.tolist(),
                             [[1, 2, 3, 4, 5],
                              [1, 2, 0, 0, 0],
                              [1, 0, 0, 0, 0]])
            self.assertEqual(batch.label_lengths, [5, 2, 1])
            labs = [o[lab_key][0] for o in new_vecs]
            self.assertEqual(batch.labels, [labs[i] for i in [1, 2, 0]])
            self.assertEqual(list(batch.valid_indices), [1, 2, 0])

            # test is_valid
            def is_valid(obs):
                return 'text_vec' in obs and len(obs['text_vec']) < 3
            agent.is_valid = is_valid

            batch = agent.batchify(obs_vecs)
            self.assertEqual(batch.text_vec.tolist(), [[1, 2]])
            self.assertEqual(batch.text_lengths, [2])
            self.assertEqual(batch.label_vec.tolist(), [[1, 2]])
            self.assertEqual(batch.label_lengths, [2])
            self.assertEqual(batch.labels, obs_batch[2][lab_key])
            self.assertEqual(list(batch.valid_indices), [2])

        agent.history.reset()
        obs_cands = [
            agent.vectorize({'label_candidates': ['A', 'B', 'C']},
                            agent.history),
            agent.vectorize({'label_candidates': ['1', '2', '5', '3', 'Sir']},
                            agent.history),
            agent.vectorize({'label_candidates': ['Do', 'Re', 'Mi']},
                            agent.history),
            agent.vectorize({'label_candidates': ['Fa', 'So', 'La', 'Ti']},
                            agent.history),
        ]

        # is_valid should check for label candidates vecs
        def is_valid(obs):
            return 'label_candidates_vecs' in obs
        agent.is_valid = is_valid

        batch = agent.batchify(obs_cands)
        self.assertTrue(agent.rank_candidates, 'Agent not set up to rank.')
        self.assertIsNone(batch.text_vec)
        self.assertIsNone(batch.text_lengths)
        self.assertIsNone(batch.label_vec)
        self.assertIsNone(batch.label_lengths)
        self.assertIsNone(batch.labels)
        self.assertIsNotNone(batch.valid_indices)
        self.assertIsNotNone(batch.candidates)
        self.assertIsNotNone(batch.candidate_vecs)
        self.assertEqual(list(batch.valid_indices), [0, 1, 2, 3])
        self.assertEqual(batch.candidates,
                         [o['label_candidates'] for o in obs_cands])
        self.assertEqual(len(batch.candidate_vecs), len(obs_cands))
        for i, cs in enumerate(batch.candidate_vecs):
            self.assertEqual(len(cs), len(obs_cands[i]['label_candidates']))

    @unittest.skipIf(SKIP_TESTS, "Torch not installed.")
    def test_match_batch(self):
        """Make sure predictions are correctly aligned when available."""
        agent = get_agent()

        # first try empty outputs
        reply = agent.match_batch([{}, {}, {}], [0, 1, 2], Output())
        self.assertEqual([{}, {}, {}], reply)
        reply = agent.match_batch([{}, {}, {}], [0, 1, 2], None)
        self.assertEqual([{}, {}, {}], reply)

        # try text in order
        reply = agent.match_batch([{}, {}, {}], [0, 1, 2],
                                  Output(['E.T.', 'Phone', 'Home']))
        self.assertEqual(
            [{'text': 'E.T.'}, {'text': 'Phone'}, {'text': 'Home'}], reply)

        # try text out of order
        reply = agent.match_batch([{}, {}, {}], [2, 0, 1],
                                  Output(['Home', 'E.T.', 'Phone']))
        self.assertEqual(
            [{'text': 'E.T.'}, {'text': 'Phone'}, {'text': 'Home'}], reply)

        # try text_candidates in order
        reply = agent.match_batch([{}, {}], [0, 1],
                                  Output(None, [['More human than human.',
                                                 'Less human than human'],
                                                ['Just walk into Mordor',
                                                 'Just QWOP into Mordor.']]))
        self.assertEqual(reply[0]['text_candidates'],
                         ['More human than human.', 'Less human than human'])
        self.assertEqual(reply[1]['text_candidates'],
                         ['Just walk into Mordor', 'Just QWOP into Mordor.'])
        # try text_candidates out of order
        reply = agent.match_batch([{}, {}], [1, 0],
                                  Output(None, [['More human than human.',
                                                 'Less human than human'],
                                                ['Just walk into Mordor',
                                                 'Just QWOP into Mordor.']]))
        self.assertEqual(reply[0]['text_candidates'],
                         ['Just walk into Mordor', 'Just QWOP into Mordor.'])
        self.assertEqual(reply[1]['text_candidates'],
                         ['More human than human.', 'Less human than human'])

        # try both text and text_candidates in order
        reply = agent.match_batch(
            [{}, {}], [0, 1],
            Output(['You shall be avenged...', 'Man creates dinosaurs...'],
                   [['By Grabthar’s hammer.', 'By the suns of Worvan.'],
                    ['Dinosaurs eat man.', 'Woman inherits the earth.']]))
        self.assertEqual(reply[0]['text'], 'You shall be avenged...')
        self.assertEqual(reply[0]['text_candidates'],
                         ['By Grabthar’s hammer.', 'By the suns of Worvan.'])
        self.assertEqual(reply[1]['text'], 'Man creates dinosaurs...')
        self.assertEqual(reply[1]['text_candidates'],
                         ['Dinosaurs eat man.', 'Woman inherits the earth.'])

        # try both text and text_candidates out of order
        reply = agent.match_batch(
            [{}, {}], [1, 0],
            Output(['You shall be avenged...', 'Man creates dinosaurs...'],
                   [['By Grabthar’s hammer.', 'By the suns of Worvan.'],
                    ['Dinosaurs eat man.', 'Woman inherits the earth.']]))
        self.assertEqual(reply[0]['text'], 'Man creates dinosaurs...')
        self.assertEqual(reply[0]['text_candidates'],
                         ['Dinosaurs eat man.', 'Woman inherits the earth.'])
        self.assertEqual(reply[1]['text'], 'You shall be avenged...')
        self.assertEqual(reply[1]['text_candidates'],
                         ['By Grabthar’s hammer.', 'By the suns of Worvan.'])

    def test__add_person_tokens(self):
        """Make sure person tokens are added to the write place in text."""
        agent = get_agent()
        text = (
            "I've seen things you people wouldn't believe.\n"
            "Attack ships on fire off the shoulder of Orion.\n"
            "I watched C-beams glitter in the dark near the Tannhauser gate.\n"
            "All those moments will be lost in time, like tears in rain.")
        prefix = 'PRE'
        out = agent.history._add_person_tokens(text, prefix, add_after_newln=False)
        self.assertEqual(out, prefix + ' ' + text)
        out = agent.history._add_person_tokens(text, prefix, add_after_newln=True)
        idx = text.rfind('\n') + 1
        self.assertEqual(out, text[:idx] + prefix + ' ' + text[idx:])

    def test_history(self):
        """Test different dialog history settings."""
        # try with unlimited history
        agent = get_agent(history_size=-1)
        obs = {'text': 'I am Groot.', 'labels': ['I am Groot?'],
               'episode_done': False}

        # first exchange
        agent.history.update_history(obs)
        text = agent.history.get_history_str()
        self.assertEqual(text, 'I am Groot.')

        # second exchange, no reply
        agent.history.update_history(obs)
        text = agent.history.get_history_str()
        self.assertEqual(text, 'I am Groot.\nI am Groot.')

        # include reply and set episode_done to clear history after this one
        end_obs = obs.copy()
        end_obs['episode_done'] = True
        agent.history.update_history(end_obs, add_next='I am Groot?')
        text = agent.history.get_history_str()
        self.assertEqual(text,
                         'I am Groot.\nI am Groot.\nI am Groot?\nI am Groot.')

        # because of episode_done, should be same as first exchange
        agent.history.update_history(obs)
        text = agent.history.get_history_str()
        self.assertEqual(text, 'I am Groot.')

        # now try with history size = 1
        agent = get_agent(history_size=1)

        # first exchange
        agent.history.update_history(obs)
        text = agent.history.get_history_str()
        self.assertEqual(text, 'I am Groot.')

        # second exchange should change nothing
        agent.history.update_history(obs)
        text = agent.history.get_history_str()
        self.assertEqual(text, 'I am Groot.')

        # third exchange with reply should change nothing
        agent.history.update_history(obs)
        text = agent.history.get_history_str()
        self.assertEqual(text, 'I am Groot.')

        # now try with history size = 2
        agent = get_agent(history_size=2)

        # first exchange
        agent.history.update_history(obs)
        text = agent.history.get_history_str()
        self.assertEqual(text, 'I am Groot.')

        # second exchange with reply should contain reply
        agent.history.update_history(obs, add_next='I am Groot?')
        text = agent.history.get_history_str()
        self.assertEqual(text, 'I am Groot?\nI am Groot.')

        # third exchange without reply should have two inputs
        agent.history.update_history(obs)
        text = agent.history.get_history_str()
        self.assertEqual(text, 'I am Groot.\nI am Groot.')

        # now try with history size = 3
        agent = get_agent(history_size=3)

        # first exchange
        agent.history.update_history(obs)
        text = agent.history.get_history_str()
        self.assertEqual(text, 'I am Groot.')

        # second exchange with reply should contain reply and input
        agent.history.update_history(obs, add_next='I am Groot?')
        text = agent.history.get_history_str()
        self.assertEqual(text, 'I am Groot.\nI am Groot?\nI am Groot.')

        # now test add_person_tokens
        agent = get_agent(history_size=3, person_tokens=True)
        agent.history.update_history(obs)
        text = agent.history.get_history_str()
        self.assertEqual(text, '{} I am Groot.'.format(agent.P1_TOKEN))

        # second exchange, history should still contain the tokens
        agent.history.update_history(obs, add_next='I am Groot?')
        text = agent.history.get_history_str()
        self.assertEqual(
            text,
            '{} I am Groot.\n{} I am Groot?\n{} I am Groot.'
            .format(agent.P1_TOKEN, agent.P2_TOKEN, agent.P1_TOKEN)
        )

        # now add add_p1_after_newln
        agent = get_agent(history_size=3, person_tokens=True,
                          add_p1_after_newln=True)
        ctx_obs = obs.copy()  # context then utterance in this text field
        ctx_obs['text'] = 'Groot is Groot.\nI am Groot.'
        agent.history.update_history(ctx_obs)
        text = agent.history.get_history_str()
        self.assertEqual(
            text,
            'Groot is Groot.\n{} I am Groot.'.format(agent.P1_TOKEN)
        )

        # second exchange, history should still contain context text
        agent.history.update_history(obs, add_next='I am Groot?')
        text = agent.history.get_history_str()
        self.assertEqual(
            text,
            'Groot is Groot.\n{} I am Groot.\n{} I am Groot?\n{} I am Groot.'
            .format(agent.P1_TOKEN, agent.P2_TOKEN, agent.P1_TOKEN)
        )

        # test history vecs
        agent.history.reset()
        agent.history.update_history(obs)
        vec = agent.history.get_history_vec()
        self.assertEqual(
            vec,
            deque([2001, 1, 2, 3])
        )

        # test history vec list
        agent.history.update_history(obs)
        vecs = agent.history.get_history_vec_list()
        self.assertEqual(
            vecs,
            [[2001, 1, 2, 3], [2001, 1, 2, 3]]
        )

        # test clearing history
        agent.history.reset()
        text = agent.history.get_history_str()
        self.assertIsNone(text)
        vecs = agent.history.get_history_vec_list()
        self.assertEqual(
            vecs,
            []
        )

        # test delimiter
        agent = get_agent(
            history_size=-1,
            delimiter=' Groot! ',
        )
        agent.history.update_history(obs)
        agent.history.update_history(obs)
        text = agent.history.get_history_str()
        self.assertEqual(
            text,
            'I am Groot. Groot! I am Groot.'
        )

    def test_last_reply(self):
        """Make sure last reply returns expected values."""
        agent = get_agent()
        # nothing to retrieve
        self.assertIsNone(agent.last_reply())
        # set agent's generated replies
        agent.replies = {
            'batch_reply': [{'text': 'It\'s okay! I\'m a leaf on the wind.'}]
        }
        # If the observation was previously an episode end, we shouldn't have any
        # older reply
        self.assertEqual(agent.last_reply(), None)
        # now agent should remember what it said
        agent.observation = {'episode_done': False}
        self.assertEqual(agent.last_reply(),
                         'It\'s okay! I\'m a leaf on the wind.')
        # now set true observation
        agent.observation = {
            'text': 'Will that work?',
            'labels': ['I\'m a leaf on the wind. Watch how I soar.'],
            'episode_done': False,
        }
        # now agent should remember true label
        self.assertEqual(agent.last_reply(),
                         'I\'m a leaf on the wind. Watch how I soar.')
        # but not if we tell to use the model reply
        self.assertEqual(agent.last_reply(use_reply='model'),
                         'It\'s okay! I\'m a leaf on the wind.')
        # if we don't want to use the last reply at all, it should be None
        self.assertIsNone(agent.last_reply(use_reply='none'))

    @unittest.skipIf(SKIP_TESTS, "Torch not installed.")
    def test_observe(self):
        """Make sure agent stores and returns observation."""
        agent = get_agent()
        obs = {
            'text': "I'll be back.",
            'labels': ["I'm back."],
            'episode_done': True
        }
        out = agent.observe(obs.copy())
        self.assertIsNotNone(out)
        self.assertIsNotNone(agent.observation)
        self.assertEqual(out['text'], "I'll be back.")
        # episode was done so shouldn't remember history
        out = agent.observe(obs.copy())
        self.assertEqual(out['text'], "I'll be back.")
        self.assertTrue('text_vec' in out, 'Text should be vectorized.')

        # now try with episode not done
        obs['episode_done'] = False
        out = agent.observe(obs.copy())
        self.assertIsNotNone(out)
        self.assertIsNotNone(agent.observation)
        self.assertEqual(out['text'], "I'll be back.")
        # should remember history
        out = agent.observe(obs.copy())
        self.assertEqual(out['text'], "I'll be back.\nI'm back.\nI'll be back.")

    @unittest.skipIf(SKIP_TESTS, "Torch not installed.")
    def test_batch_act(self):
        """Make sure batch act calls the right step."""
        agent = get_agent()

        obs_labs = [
<<<<<<< HEAD
            {'text': "It's only a flesh wound.",
             'labels': ['Yield!']},
=======
            {'text': 'It\'s only a flesh wound.',
             'labels': ['Yield!'],
             'episode_done': True},
>>>>>>> 958e60dc
            {'text': 'The needs of the many outweigh...',
             'labels': ['The needs of the few.'],
             'episode_done': True},
            {'text': 'Hello there.',
             'labels': ['General Kenobi.'],
             'episode_done': True},
        ]
        obs_labs_vecs = []
        for o in obs_labs:
            agent.history.reset()
            agent.history.update_history(o)
            obs_labs_vecs.append(agent.vectorize(o, agent.history))
        reply = agent.batch_act(obs_labs_vecs)
        for i in range(len(obs_labs_vecs)):
            self.assertEqual(reply[i]['text'], 'Training {}!'.format(i))

        obs_elabs = [
<<<<<<< HEAD
            {'text': "It's only a flesh wound.",
             'eval_labels': ['Yield!']},
=======
            {'text': 'It\'s only a flesh wound.',
             'eval_labels': ['Yield!'],
             'episode_done': True},
>>>>>>> 958e60dc
            {'text': 'The needs of the many outweigh...',
             'eval_labels': ['The needs of the few.'],
             'episode_done': True},
            {'text': 'Hello there.',
             'eval_labels': ['General Kenobi.'],
             'episode_done': True},
        ]
        obs_elabs_vecs = []
        for o in obs_elabs:
            agent.history.reset()
            agent.history.update_history(o)
            obs_elabs_vecs.append(agent.vectorize(o, agent.history))
        reply = agent.batch_act(obs_elabs_vecs)
        for i in range(len(obs_elabs_vecs)):
            self.assertEqual(reply[i]['text'], 'Evaluating {}!'.format(i))


if __name__ == '__main__':
    unittest.main()<|MERGE_RESOLUTION|>--- conflicted
+++ resolved
@@ -796,14 +796,9 @@
         agent = get_agent()
 
         obs_labs = [
-<<<<<<< HEAD
             {'text': "It's only a flesh wound.",
-             'labels': ['Yield!']},
-=======
-            {'text': 'It\'s only a flesh wound.',
              'labels': ['Yield!'],
              'episode_done': True},
->>>>>>> 958e60dc
             {'text': 'The needs of the many outweigh...',
              'labels': ['The needs of the few.'],
              'episode_done': True},
@@ -821,14 +816,9 @@
             self.assertEqual(reply[i]['text'], 'Training {}!'.format(i))
 
         obs_elabs = [
-<<<<<<< HEAD
             {'text': "It's only a flesh wound.",
-             'eval_labels': ['Yield!']},
-=======
-            {'text': 'It\'s only a flesh wound.',
              'eval_labels': ['Yield!'],
              'episode_done': True},
->>>>>>> 958e60dc
             {'text': 'The needs of the many outweigh...',
              'eval_labels': ['The needs of the few.'],
              'episode_done': True},
